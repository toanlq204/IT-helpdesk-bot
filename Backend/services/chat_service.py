from fastapi import Query
from langchain.chains.combine_documents import create_stuff_documents_chain
from langchain_core.prompts import ChatPromptTemplate, MessagesPlaceholder
from models.ticket_models import TicketCreate
import openai
import os
import json
from pinecone import ServerlessSpec, Pinecone
from services.ticket_service import TicketService
<<<<<<< HEAD
from langchain_openai import ChatOpenAI, OpenAIEmbeddings
from langchain.chains.history_aware_retriever import create_history_aware_retriever
from langchain.chains import create_retrieval_chain
=======
from db.chroma_config import get_collection
from services.query_pipeline_service import query_pipeline

>>>>>>> d2a55446

class ChatService:
    def __init__(
        self,
        chat_data_path: str = "storage/data/messages.json",
        ticket_service: TicketService = TicketService(),
    ):
        self.chat_data_path = chat_data_path
        self.ticket_service = ticket_service
        self.pinecone_client = Pinecone(api_key=os.getenv("PINECONE_API_KEY"))
        self.index_name = "helpdesk-kb"
        self.openai_client_emb = openai.OpenAI(
            api_key=os.getenv("AZOPENAI_EMBEDDING_API_KEY"),
            base_url=os.getenv("OPENAI_BASE_URL"),
        )
        os.makedirs(os.path.dirname(chat_data_path), exist_ok=True)

    def ticket_to_friendly_message(self, ticket: dict) -> str:
        """Transform a ticket dictionary into a user-friendly message."""
        if not ticket:
            return "Ticket not found."
        message = (
            f"Ticket ID: {ticket.get('id', 'N/A')}\n"
            f"Title: {ticket.get('title', 'N/A')}\n"
            f"Description: {ticket.get('description', 'N/A')}\n"
            f"Priority: {ticket.get('priority', 'N/A')}\n"
            f"Status: {ticket.get('status', 'N/A')}\n"
            f"Assignee: {ticket.get('assignee', 'Unassigned')}\n"
            f"Created At: {ticket.get('created_at', 'N/A')}\n"
            f"Last Updated: {ticket.get('updated_at', 'N/A')}\n"
        )
        return message

    def get_system_prompt(self) -> str:
<<<<<<< HEAD
        return [
            {
                "role": "system",
                "content": """You are an IT HelpDesk chatbot assistant. 
                You only provide support for IT-related questions including: computer issues, network problems, software troubleshooting, email problems, printer issues, password resets, VPN connection, hardware malfunctions, system performance, security concerns, and software installation. 
                If a user asks about topics unrelated to IT support (such as general conversation, personal matters, non-IT business questions, weather, etc.), politely inform them that you only assist with IT-related issues and direct them to contact the appropriate department or resource.
                 Always provide clear, helpful, and professional responses for IT support topics. Limit your response to 500 tokens.""",
            }
        ]
=======
        return [{
            "role": "system",
            "content": "You are a helpful assistant that can answer questions and help with tasks. always answer in the same language as the user, with max 500 tokens."
        }]
>>>>>>> d2a55446

    def load_data_messages(self) -> list:
        with open(self.chat_data_path, "r") as f:
            return json.load(f)

<<<<<<< HEAD
    def prepare_messages(self, messages: list, context: str) -> list:
        default_messages = self.get_system_prompt()
        if context and context.strip():
            default_messages.append(
                {
                    "role": "user",
                    "content": f"Relevant context from knowledge base: {context}",
                }
            )
        messages = default_messages + messages
        return messages

    def get_metadata(self, message: str) -> dict:
=======
    def prepare_messages(self, messages: list) -> list:
        default_messages = self.load_data_messages()
        enhanced_context = get_collection().query(
            query_texts=[messages[-1]["content"]],
            n_results=1
        )
        if enhanced_context['documents']:
            context_message = {
            "role": "system",
            "content": enhanced_context['documents'][0]
            }
            messages = default_messages + [context_message] + messages
        else:
            messages = default_messages + messages
        return messages
    # sk-DRKoljlUoP4FtPCOBVy71Q

    def get_response(self, messages: list) -> str:

>>>>>>> d2a55446
        client = openai.OpenAI(
            base_url=os.getenv("OPENAI_BASE_URL"), api_key=os.getenv("AZOPENAI_API_KEY")
        )
        prompt = f"""
            Analyze the following message and provide metadata in JSON format. Do not include markdown, code fences, or any text before/after the JSON:
            
            Message: {message}
            
            Please provide the following metadata for this chunk:
            {{
                "summary": "Brief summary of this chunk's content",
                "keywords": ["keyword1", "keyword2", "keyword3", "keyword4", "keyword5"],
                "topics": ["topic1", "topic2", "topic3"],
                "content_type": "",
                "topic_category": "IT/HR/Finance/Security/Network/Hardware/Software/General",
                "difficulty_level": "beginner/intermediate/advanced",
                "key_concepts": ["concept1", "concept2", "concept3"],
                "action_items": ["action1", "action2"] or null if none,
                "technical_terms": ["term1", "term2", "term3"] or null if none
            }}
            
            Return only valid JSON. If chunk is too short or irrelevant, return null values for optional fields.
            """
        response = client.chat.completions.create(
            model=os.getenv("OPENAI_MODEL"),
            max_tokens=int(os.getenv("OPENAI_MAX_TOKENS")),
            temperature=float(os.getenv("OPENAI_TEMPERATURE")),
            messages=[{"role": "user", "content": prompt}],
            response_format={"type": "json_object"},
        )
        try:
            metadata = json.loads(response.choices[0].message.content)
            # Convert list metadata to strings for ChromaDB compatibility
            if metadata:
                if isinstance(metadata.get("keywords"), list):
                    metadata["keywords"] = metadata["keywords"][0]
                if isinstance(metadata.get("topics"), list):
                    metadata["topics"] = metadata["topics"][0]
                if isinstance(metadata.get("key_concepts"), list):
                    metadata["key_concepts"] = metadata["key_concepts"][0]
                if isinstance(metadata.get("action_items"), list):
                    metadata["action_items"] = metadata["action_items"][0]
                if isinstance(metadata.get("technical_terms"), list):
                    metadata["technical_terms"] = metadata["technical_terms"][0]
            return metadata
        except Exception as e:
            print(e)
            return None

        """Build a proper ChromaDB where clause with operators"""
        if not metadata:
            return {}

        # ChromaDB supports logical operators like $and, $or and comparison operators like $eq, $in
        # For this use case, we'll use $or to match any of the metadata fields
        conditions = []

        # Build individual conditions for each metadata field
        if metadata.get("topic_category") and metadata["topic_category"] != "unknown":
            conditions.append({"topic_category": {"$eq": metadata["topic_category"]}})

        if (
            metadata.get("difficulty_level")
            and metadata["difficulty_level"] != "unknown"
        ):
            conditions.append(
                {"difficulty_level": {"$eq": metadata["difficulty_level"]}}
            )

        # For string fields that might contain the search terms
        if metadata.get("keywords"):
            conditions.append({"keywords": {"$eq": metadata["keywords"]}})

        if metadata.get("topics"):
            conditions.append({"topics": {"$eq": metadata["topics"]}})

        # If we have conditions, combine them with $or
        if conditions:
            if len(conditions) == 1:
                return conditions[0]
            else:
                return {"$or": conditions}

        return {}

        """Query ChromaDB for relevant documents using embeddings to match storage format"""
        try:
            # Generate embedding for the query message using the same model as upload service
            embedding_response = self.openai_client_emb.embeddings.create(
                input=message, model=os.getenv("AZOPENAI_EMBEDDING_MODEL")
            )
            query_embedding = embedding_response.data[0].embedding

            # Use embedding-based query for better semantic search
            results = self.collection.query(
                query_embeddings=[query_embedding],
                n_results=3,  # Get top 3 results for better context
                include=["distances", "documents", "metadatas"],
                where=self._build_where_clause(metadata) if metadata else None,
            )
            return results
        except Exception as e:
            print(f"Error in query_chroma with embeddings: {e}")
            # Fallback to text-based query if embedding generation fails
            try:
                results = self.collection.query(
                    query_texts=[message],
                    n_results=3,
                    include=["distances", "documents", "metadatas"],
                    # Don't use where clause in fallback to avoid further errors
                )
                return results
            except Exception as fallback_error:
                print(f"Fallback text query also failed: {fallback_error}")
                # Return empty structure if all queries fail
                return {"documents": [[]], "distances": [[]], "metadatas": [[]]}

    def query_pinecone(self, message: str, metadata: dict) -> str:
        """Query Pinecone for relevant documents using embeddings to match storage format"""
        try:
            # Generate embedding for the query message using the same model as upload service
            embedding_response = self.openai_client_emb.embeddings.create(
                input=message, model=os.getenv("AZOPENAI_EMBEDDING_MODEL")
            )
            query_embedding = embedding_response.data[0].embedding

            # Use embedding-based query for better semantic search
            results = self.pinecone_client.Index(self.index_name).query(
                vector=query_embedding, top_k=1, include_metadata=True
            )
            return results
        except Exception as e:
            print(f"Error in query_pinecone with embeddings: {e}")
            return None

    def query_by_vector(self, message: str) -> str:
        index = self.pinecone_client.Index(self.index_name)
        embeddings = OpenAIEmbeddings(
            api_key=os.getenv("AZOPENAI_EMBEDDING_API_KEY"),
            base_url=os.getenv("OPENAI_BASE_URL"),
            model=os.getenv("AZOPENAI_EMBEDDING_MODEL"),
        )
        vector_store = PineconeVectorStore(index=index, embedding=embeddings)
        retriever = vector_store.as_retriever(
            search_kwargs={
                "k": 4,
                # Pinecone metadata filter example:
                # "filter": {"source": {"$eq": "kb"}},
                # MMR (diversity) example:
                # "search_type": "mmr", "lambda_mult": 0.5
            }
        )
        llm = ChatOpenAI(
            model="gpt-4o-mini",
            temperature=0,
            api_key=os.getenv("AZOPENAI_API_KEY"),
            base_url=os.getenv("OPENAI_BASE_URL"),
        )
        rewrite_prompt = ChatPromptTemplate.from_messages(
            [
                (
                    "system",
                    "You rewrite the user question into a standalone query for retrieval. "
                    "Use the chat history for context, but do not answer.",
                ),
                MessagesPlaceholder("chat_history"),
                ("user", "{input}"),
            ]
        )
        history_aware_retriever = create_history_aware_retriever(
            llm=llm, retriever=retriever, prompt=rewrite_prompt
        )
        answer_prompt = ChatPromptTemplate.from_messages(
            [
                (
                    "system",
                    """You are an IT HelpDesk chatbot assistant. 
                You only provide support for IT-related questions including: computer issues, network problems, software troubleshooting, email problems, printer issues, password resets, VPN connection, hardware malfunctions, system performance, security concerns, and software installation. 
                If a user asks about topics unrelated to IT support (such as general conversation, personal matters, non-IT business questions, weather, etc.), politely inform them that you only assist with IT-related issues and direct them to contact the appropriate department or resource.
                 Always provide clear, helpful, and professional responses for IT support topics. Limit your response to 500 tokens.""",
                ),
                MessagesPlaceholder("chat_history"),
                ("user", """Question: {input}
                            Context:\n{context}"""),
            ]
        )
        combine_chain = create_stuff_documents_chain(llm, answer_prompt)
        rag_chain = create_retrieval_chain(
            retriever=history_aware_retriever,  # uses history to rewrite the query
            combine_docs_chain=combine_chain,    # then answers with retrieved context
        )

        return rag_chain.invoke({"input": message})

    # sk-DRKoljlUoP4FtPCOBVy71Q
    def get_response(self, messages: list, message: str) -> str:
        # Query ChromaDB for relevant context
        vector_results = self.query_pinecone(message, None)
        context = ""
        if len(vector_results.matches) > 0 and vector_results.matches[0].score > 0.44:
            context = vector_results.matches[0].metadata.get("text")

        client = openai.OpenAI(
            base_url=os.getenv("OPENAI_BASE_URL"), api_key=os.getenv("AZOPENAI_API_KEY")
        )

        response = client.chat.completions.create(
            model=os.getenv("OPENAI_MODEL"),
            max_tokens=int(os.getenv("OPENAI_MAX_TOKENS")),
            temperature=float(os.getenv("OPENAI_TEMPERATURE")),
            messages=self.prepare_messages(messages, context),
            tools=[
                {
                    "type": "function",
                    "function": {
                        "name": "get_ticket_status",
                        "description": "Get the status of a ticket",
                        "parameters": {
                            "type": "object",
                            "properties": {"ticket_id": {"type": "string"}},
                        },
                        "required": ["ticket_id"],
                    },
                },
                {
                    "type": "function",
                    "function": {
                        "name": "create_ticket",
                        "description": "Create a ticket",
                        "parameters": {
                            "type": "object",
                            "properties": {
                                "title": {"type": "string"},
<<<<<<< HEAD
                                "description": {"type": "string"},
                            },
=======
                                "description": {"type": "string"}
                            }
>>>>>>> d2a55446
                        },
                        "required": ["title", "description"],
                    },
                },
            ],
        )

        tool_calls = response.choices[0].message.tool_calls
        if tool_calls is not None:
            for tool_call in tool_calls:
                if tool_call.function.name == "get_ticket_status":
                    try:
                        arguments = json.loads(tool_call.function.arguments)
                        ticket_id = arguments["ticket_id"]
                        ticket = self.ticket_service.find_ticket_by_partial_id(
<<<<<<< HEAD
                            ticket_id
                        )
=======
                            ticket_id)
>>>>>>> d2a55446
                        return self.ticket_to_friendly_message(ticket)
                    except Exception as e:
                        return None
                elif tool_call.function.name == "create_ticket":
                    try:
                        arguments = json.loads(tool_call.function.arguments)
                        title = arguments["title"]
                        description = arguments["description"]
<<<<<<< HEAD
                        priority = (
                            arguments["priority"]
                            if "priority" in arguments
                            else "medium"
                        )

                        ticket = self.ticket_service.create_ticket(
                            TicketCreate(
                                title=title,
                                description=description,
                                priority=priority,
                                status="open",
                            )
                        )
=======
                        priority = arguments["priority"] if "priority" in arguments else "medium"

                        ticket = self.ticket_service.create_ticket(TicketCreate(
                            title=title,
                            description=description,
                            priority=priority,
                            status="open"
                        ))
>>>>>>> d2a55446
                        return self.ticket_to_friendly_message(ticket)
                    except Exception as e:
                        return None
        elif response.choices[0].message.content is not None:
            if context != "":
                return response.choices[0].message.content
            else:
                return "Sorry, I don't have any information on that topic."
        else:
            return None

    def get_enhanced_response(self, user_message: str, conversation_id: str = None) -> dict:
        """Get enhanced response using ChromaDB knowledge base + OpenAI with confidence logic and conversation history"""
        try:
            # Use the query pipeline for semantic search and AI response with conversation context
            result = query_pipeline.answer_query(
                user_message, conversation_id=conversation_id)

            # Add confidence-based metadata
            confidence_level = result.get("confidence_level", "unknown")
            needs_review = result.get("needs_human_review", False)

            response = {
                "response": result["answer"],
                "sources": result.get("sources", []),
                "retrieved_count": result.get("retrieved_count", 0),
                "confidence_level": confidence_level,
                "needs_human_review": needs_review,
                "top_distance": result.get("top_distance", 1.0),
                "conversation_id": result.get("conversation_id"),
                "conversation_turns": result.get("conversation_turns", 0),
                "log_id": result.get("log_id"),  # For feedback tracking
                "type": "enhanced"
            }

            # Add confidence-based recommendations
            if confidence_level == "low" or needs_review:
                response["recommendation"] = "This query may need human review. Consider creating a support ticket."
            elif confidence_level == "medium":
                response["recommendation"] = "Answer provided with some uncertainty. Verify if this resolves your issue."

            return response

        except Exception as e:
            # Fallback to regular response if enhanced fails
            fallback_response = self.get_response(
                [{"role": "user", "content": user_message}])
            return {
                "response": fallback_response or "I'm having trouble processing your request.",
                "sources": [],
                "retrieved_count": 0,
                "confidence_level": "fallback",
                "needs_human_review": True,
                "type": "fallback",
                "error": str(e),
                "recommendation": "System encountered an error. Please create a support ticket."
            }<|MERGE_RESOLUTION|>--- conflicted
+++ resolved
@@ -7,15 +7,10 @@
 import json
 from pinecone import ServerlessSpec, Pinecone
 from services.ticket_service import TicketService
-<<<<<<< HEAD
 from langchain_openai import ChatOpenAI, OpenAIEmbeddings
 from langchain.chains.history_aware_retriever import create_history_aware_retriever
 from langchain.chains import create_retrieval_chain
-=======
-from db.chroma_config import get_collection
-from services.query_pipeline_service import query_pipeline
-
->>>>>>> d2a55446
+
 
 class ChatService:
     def __init__(
@@ -50,7 +45,6 @@
         return message
 
     def get_system_prompt(self) -> str:
-<<<<<<< HEAD
         return [
             {
                 "role": "system",
@@ -60,18 +54,11 @@
                  Always provide clear, helpful, and professional responses for IT support topics. Limit your response to 500 tokens.""",
             }
         ]
-=======
-        return [{
-            "role": "system",
-            "content": "You are a helpful assistant that can answer questions and help with tasks. always answer in the same language as the user, with max 500 tokens."
-        }]
->>>>>>> d2a55446
 
     def load_data_messages(self) -> list:
         with open(self.chat_data_path, "r") as f:
             return json.load(f)
 
-<<<<<<< HEAD
     def prepare_messages(self, messages: list, context: str) -> list:
         default_messages = self.get_system_prompt()
         if context and context.strip():
@@ -85,27 +72,6 @@
         return messages
 
     def get_metadata(self, message: str) -> dict:
-=======
-    def prepare_messages(self, messages: list) -> list:
-        default_messages = self.load_data_messages()
-        enhanced_context = get_collection().query(
-            query_texts=[messages[-1]["content"]],
-            n_results=1
-        )
-        if enhanced_context['documents']:
-            context_message = {
-            "role": "system",
-            "content": enhanced_context['documents'][0]
-            }
-            messages = default_messages + [context_message] + messages
-        else:
-            messages = default_messages + messages
-        return messages
-    # sk-DRKoljlUoP4FtPCOBVy71Q
-
-    def get_response(self, messages: list) -> str:
-
->>>>>>> d2a55446
         client = openai.OpenAI(
             base_url=os.getenv("OPENAI_BASE_URL"), api_key=os.getenv("AZOPENAI_API_KEY")
         )
@@ -165,7 +131,8 @@
 
         # Build individual conditions for each metadata field
         if metadata.get("topic_category") and metadata["topic_category"] != "unknown":
-            conditions.append({"topic_category": {"$eq": metadata["topic_category"]}})
+            conditions.append(
+                {"topic_category": {"$eq": metadata["topic_category"]}})
 
         if (
             metadata.get("difficulty_level")
@@ -339,13 +306,8 @@
                             "type": "object",
                             "properties": {
                                 "title": {"type": "string"},
-<<<<<<< HEAD
                                 "description": {"type": "string"},
                             },
-=======
-                                "description": {"type": "string"}
-                            }
->>>>>>> d2a55446
                         },
                         "required": ["title", "description"],
                     },
@@ -361,12 +323,8 @@
                         arguments = json.loads(tool_call.function.arguments)
                         ticket_id = arguments["ticket_id"]
                         ticket = self.ticket_service.find_ticket_by_partial_id(
-<<<<<<< HEAD
                             ticket_id
                         )
-=======
-                            ticket_id)
->>>>>>> d2a55446
                         return self.ticket_to_friendly_message(ticket)
                     except Exception as e:
                         return None
@@ -375,7 +333,6 @@
                         arguments = json.loads(tool_call.function.arguments)
                         title = arguments["title"]
                         description = arguments["description"]
-<<<<<<< HEAD
                         priority = (
                             arguments["priority"]
                             if "priority" in arguments
@@ -390,16 +347,6 @@
                                 status="open",
                             )
                         )
-=======
-                        priority = arguments["priority"] if "priority" in arguments else "medium"
-
-                        ticket = self.ticket_service.create_ticket(TicketCreate(
-                            title=title,
-                            description=description,
-                            priority=priority,
-                            status="open"
-                        ))
->>>>>>> d2a55446
                         return self.ticket_to_friendly_message(ticket)
                     except Exception as e:
                         return None
